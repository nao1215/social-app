--- conflicted
+++ resolved
@@ -1,12 +1,6 @@
 module github.com/bluesky-social/social-app/bskyweb
 
-<<<<<<< HEAD
-go 1.23.0
-=======
-go 1.24
->>>>>>> d4b23d3a
-
-toolchain go1.24.5
+go 1.24.5
 
 require (
 	github.com/bluesky-social/indigo v0.0.0-20250729223159-573ae927246a
@@ -14,13 +8,9 @@
 	github.com/ipfs/go-log v1.0.5
 	github.com/joho/godotenv v1.5.1
 	github.com/klauspost/compress v1.18.0
-<<<<<<< HEAD
 	github.com/labstack/echo-contrib v0.17.4
 	github.com/labstack/echo/v4 v4.13.4
 	github.com/prometheus/client_golang v1.22.0
-=======
-	github.com/labstack/echo/v4 v4.13.3
->>>>>>> d4b23d3a
 	github.com/urfave/cli/v2 v2.25.7
 )
 
@@ -63,10 +53,6 @@
 	github.com/jinzhu/inflection v1.0.0 // indirect
 	github.com/jinzhu/now v1.1.5 // indirect
 	github.com/klauspost/cpuid/v2 v2.2.7 // indirect
-<<<<<<< HEAD
-=======
-	github.com/labstack/echo-contrib v0.17.4
->>>>>>> d4b23d3a
 	github.com/labstack/gommon v0.4.2 // indirect
 	github.com/lestrrat-go/blackmagic v1.0.1 // indirect
 	github.com/lestrrat-go/httpcc v1.0.1 // indirect
@@ -84,20 +70,12 @@
 	github.com/multiformats/go-multibase v0.2.0 // indirect
 	github.com/multiformats/go-multihash v0.2.3 // indirect
 	github.com/multiformats/go-varint v0.0.7 // indirect
-	github.com/munnerz/goautoneg v0.0.0-20191010083416-a7dc8b61c822 // indirect
 	github.com/opentracing/opentracing-go v1.2.0 // indirect
 	github.com/orandin/slog-gorm v1.3.2 // indirect
 	github.com/polydawn/refmt v0.89.1-0.20221221234430-40501e09de1f // indirect
-<<<<<<< HEAD
 	github.com/prometheus/client_model v0.6.2 // indirect
 	github.com/prometheus/common v0.65.0 // indirect
 	github.com/prometheus/procfs v0.17.0 // indirect
-=======
-	github.com/prometheus/client_golang v1.22.0
-	github.com/prometheus/client_model v0.6.2 // indirect
-	github.com/prometheus/common v0.63.0 // indirect
-	github.com/prometheus/procfs v0.16.1 // indirect
->>>>>>> d4b23d3a
 	github.com/russross/blackfriday/v2 v2.1.0 // indirect
 	github.com/segmentio/asm v1.2.0 // indirect
 	github.com/spaolacci/murmur3 v1.1.0 // indirect
@@ -115,21 +93,12 @@
 	go.uber.org/atomic v1.11.0 // indirect
 	go.uber.org/multierr v1.11.0 // indirect
 	go.uber.org/zap v1.26.0 // indirect
-<<<<<<< HEAD
 	golang.org/x/crypto v0.40.0 // indirect
 	golang.org/x/net v0.42.0 // indirect
 	golang.org/x/sync v0.16.0 // indirect
 	golang.org/x/sys v0.34.0 // indirect
 	golang.org/x/text v0.27.0 // indirect
 	golang.org/x/time v0.12.0 // indirect
-=======
-	golang.org/x/crypto v0.38.0 // indirect
-	golang.org/x/net v0.40.0 // indirect
-	golang.org/x/sync v0.14.0 // indirect
-	golang.org/x/sys v0.33.0 // indirect
-	golang.org/x/text v0.25.0 // indirect
-	golang.org/x/time v0.11.0 // indirect
->>>>>>> d4b23d3a
 	golang.org/x/xerrors v0.0.0-20231012003039-104605ab7028 // indirect
 	google.golang.org/protobuf v1.36.6 // indirect
 	gorm.io/driver/postgres v1.5.7 // indirect
