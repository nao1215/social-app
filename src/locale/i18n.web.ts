--- conflicted
+++ resolved
@@ -68,13 +68,12 @@
       mod = await import(`./locales/ko/messages`)
       break
     }
-<<<<<<< HEAD
     case AppLanguage.nl: {
       mod = await import(`./locales/nl/messages`)
-=======
+      break
+    }
     case AppLanguage.pl: {
       mod = await import(`./locales/pl/messages`)
->>>>>>> b4d07c41
       break
     }
     case AppLanguage.pt_BR: {
