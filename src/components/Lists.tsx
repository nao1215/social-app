--- conflicted
+++ resolved
@@ -146,12 +146,8 @@
 }) {
   const navigation = useNavigation<NavigationProp>()
   const t = useTheme()
-<<<<<<< HEAD
-  const {gtMobile} = useBreakpoints()
+  const {gtMobile, gtTablet} = useBreakpoints()
   const {_} = useLingui()
-=======
-  const {gtMobile, gtTablet} = useBreakpoints()
->>>>>>> 8b0e575f
 
   const canGoBack = navigation.canGoBack()
   const onGoBack = React.useCallback(() => {
