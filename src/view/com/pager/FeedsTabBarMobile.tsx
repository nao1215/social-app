import React, {useMemo} from 'react'
import {Animated, StyleSheet, TouchableOpacity, View} from 'react-native'
import {observer} from 'mobx-react-lite'
import {TabBar} from 'view/com/pager/TabBar'
import {RenderTabBarFnProps} from 'view/com/pager/Pager'
import {useStores} from 'state/index'
import {usePalette} from 'lib/hooks/usePalette'
import {useAnimatedValue} from 'lib/hooks/useAnimatedValue'
import {useColorSchemeStyle} from 'lib/hooks/useColorSchemeStyle'
import {Link} from '../util/Link'
import {Text} from '../util/text/Text'
import {CogIcon} from 'lib/icons'
import {FontAwesomeIcon} from '@fortawesome/react-native-fontawesome'
import {s} from 'lib/styles'

export const FeedsTabBar = observer(
  (
    props: RenderTabBarFnProps & {testID?: string; onPressSelected: () => void},
  ) => {
    const store = useStores()
    const pal = usePalette('default')
    const interp = useAnimatedValue(0)

    React.useEffect(() => {
      Animated.timing(interp, {
        toValue: store.shell.minimalShellMode ? 1 : 0,
        duration: 100,
        useNativeDriver: true,
        isInteraction: false,
      }).start()
    }, [interp, store.shell.minimalShellMode])
    const transform = {
      transform: [{translateY: Animated.multiply(interp, -100)}],
    }

    const brandBlue = useColorSchemeStyle(s.brandBlue, s.blue3)

    const onPressAvi = React.useCallback(() => {
      store.shell.openDrawer()
    }, [store])

    const items = useMemo(
      () => ['Following', ...store.me.savedFeeds.pinnedFeedNames],
      [store.me.savedFeeds.pinnedFeedNames],
    )

    return (
      <Animated.View style={[pal.view, pal.border, styles.tabBar, transform]}>
<<<<<<< HEAD
        <TouchableOpacity
          testID="viewHeaderDrawerBtn"
          style={styles.tabBarAvi}
          onPress={onPressAvi}
          accessibilityRole="button"
          accessibilityLabel="Menu"
          accessibilityHint="Access navigation links and settings">
          <UserAvatar avatar={store.me.avatar} size={30} />
        </TouchableOpacity>
=======
        <View style={[pal.view, styles.topBar]}>
          <View style={[pal.view]}>
            <TouchableOpacity
              testID="viewHeaderDrawerBtn"
              onPress={onPressAvi}
              accessibilityRole="button"
              accessibilityLabel="Open navigation"
              accessibilityHint="Access profile and other navigation links"
              hitSlop={10}>
              <FontAwesomeIcon
                icon="bars"
                size={18}
                color={pal.colors.textLight}
              />
            </TouchableOpacity>
          </View>
          <Text style={[brandBlue, s.bold, styles.title]}>Bluesky</Text>
          <View style={[pal.view]}>
            <Link
              href="/settings/saved-feeds"
              hitSlop={10}
              accessibilityRole="button"
              accessibilityLabel="Edit Saved Feeds"
              accessibilityHint="Opens screen to edit Saved Feeds">
              <CogIcon size={21} strokeWidth={2} style={pal.textLight} />
            </Link>
          </View>
        </View>
>>>>>>> e832352e
        <TabBar
          key={items.join(',')}
          {...props}
          items={items}
          indicatorColor={pal.colors.link}
        />
      </Animated.View>
    )
  },
)

const styles = StyleSheet.create({
  tabBar: {
    position: 'absolute',
    zIndex: 1,
    left: 0,
    right: 0,
    top: 0,
    flexDirection: 'column',
    alignItems: 'center',
    borderBottomWidth: 1,
  },
  topBar: {
    flexDirection: 'row',
    justifyContent: 'space-between',
    alignItems: 'center',
    paddingHorizontal: 18,
    paddingTop: 8,
    paddingBottom: 2,
    width: '100%',
  },
  title: {
    fontSize: 21,
  },
})<|MERGE_RESOLUTION|>--- conflicted
+++ resolved
@@ -46,17 +46,6 @@
 
     return (
       <Animated.View style={[pal.view, pal.border, styles.tabBar, transform]}>
-<<<<<<< HEAD
-        <TouchableOpacity
-          testID="viewHeaderDrawerBtn"
-          style={styles.tabBarAvi}
-          onPress={onPressAvi}
-          accessibilityRole="button"
-          accessibilityLabel="Menu"
-          accessibilityHint="Access navigation links and settings">
-          <UserAvatar avatar={store.me.avatar} size={30} />
-        </TouchableOpacity>
-=======
         <View style={[pal.view, styles.topBar]}>
           <View style={[pal.view]}>
             <TouchableOpacity
@@ -85,7 +74,6 @@
             </Link>
           </View>
         </View>
->>>>>>> e832352e
         <TabBar
           key={items.join(',')}
           {...props}
