import React from 'react'
import {StyleSheet, TextInput, TouchableOpacity, View} from 'react-native'
import {
  FontAwesomeIcon,
  FontAwesomeIconStyle,
} from '@fortawesome/react-native-fontawesome'
import {Text} from 'view/com/util/text/Text'
import {MagnifyingGlassIcon} from 'lib/icons'
import {useTheme} from 'lib/ThemeContext'
import {usePalette} from 'lib/hooks/usePalette'
import {useStores} from 'state/index'
import {useAnalytics} from 'lib/analytics'

const MENU_HITSLOP = {left: 10, top: 10, right: 30, bottom: 10}

interface Props {
  isInputFocused: boolean
  query: string
  setIsInputFocused: (v: boolean) => void
  onChangeQuery: (v: string) => void
  onPressClearQuery: () => void
  onPressCancelSearch: () => void
  onSubmitQuery: () => void
}
export function HeaderWithInput({
  isInputFocused,
  query,
  setIsInputFocused,
  onChangeQuery,
  onPressClearQuery,
  onPressCancelSearch,
  onSubmitQuery,
}: Props) {
  const store = useStores()
  const theme = useTheme()
  const pal = usePalette('default')
  const {track} = useAnalytics()
  const textInput = React.useRef<TextInput>(null)

  const onPressMenu = React.useCallback(() => {
    track('ViewHeader:MenuButtonClicked')
    store.shell.openDrawer()
  }, [track, store])

  const onPressCancelSearchInner = React.useCallback(() => {
    onPressCancelSearch()
    textInput.current?.blur()
  }, [onPressCancelSearch, textInput])

  return (
    <View style={[pal.view, pal.border, styles.header]}>
      <TouchableOpacity
        testID="viewHeaderBackOrMenuBtn"
        onPress={onPressMenu}
        hitSlop={MENU_HITSLOP}
        style={styles.headerMenuBtn}
        accessibilityRole="button"
<<<<<<< HEAD
        accessibilityLabel="Menu"
        accessibilityHint="Access navigation links and settings">
        <UserAvatar size={30} avatar={store.me.avatar} />
=======
        accessibilityLabel="Back"
        accessibilityHint="">
        <FontAwesomeIcon icon="bars" size={18} color={pal.colors.textLight} />
>>>>>>> e832352e
      </TouchableOpacity>
      <View
        style={[
          {backgroundColor: pal.colors.backgroundLight},
          styles.headerSearchContainer,
        ]}>
        <MagnifyingGlassIcon
          style={[pal.icon, styles.headerSearchIcon]}
          size={21}
        />
        <TextInput
          testID="searchTextInput"
          ref={textInput}
          placeholder="Search"
          placeholderTextColor={pal.colors.textLight}
          selectTextOnFocus
          returnKeyType="search"
          value={query}
          style={[pal.text, styles.headerSearchInput]}
          keyboardAppearance={theme.colorScheme}
          onFocus={() => setIsInputFocused(true)}
          onBlur={() => setIsInputFocused(false)}
          onChangeText={onChangeQuery}
          onSubmitEditing={onSubmitQuery}
          autoFocus={true}
          accessibilityRole="search"
          accessibilityLabel="Search"
          accessibilityHint=""
          autoCorrect={false}
          autoCapitalize="none"
        />
        {query ? (
          <TouchableOpacity
            onPress={onPressClearQuery}
            accessibilityRole="button"
            accessibilityLabel="Clear search query"
            accessibilityHint="">
            <FontAwesomeIcon
              icon="xmark"
              size={16}
              style={pal.textLight as FontAwesomeIconStyle}
            />
          </TouchableOpacity>
        ) : undefined}
      </View>
      {query || isInputFocused ? (
        <View style={styles.headerCancelBtn}>
          <TouchableOpacity
            onPress={onPressCancelSearchInner}
            accessibilityRole="button">
            <Text style={pal.text}>Cancel</Text>
          </TouchableOpacity>
        </View>
      ) : undefined}
    </View>
  )
}

const styles = StyleSheet.create({
  header: {
    flexDirection: 'row',
    alignItems: 'center',
    justifyContent: 'center',
    paddingHorizontal: 12,
    paddingVertical: 4,
  },
  headerMenuBtn: {
    width: 30,
    height: 30,
    borderRadius: 30,
    marginRight: 6,
    paddingBottom: 2,
    alignItems: 'center',
    justifyContent: 'center',
  },
  headerSearchContainer: {
    flex: 1,
    flexDirection: 'row',
    alignItems: 'center',
    borderRadius: 30,
    paddingHorizontal: 12,
    paddingVertical: 8,
  },
  headerSearchIcon: {
    marginRight: 6,
    alignSelf: 'center',
  },
  headerSearchInput: {
    flex: 1,
    fontSize: 17,
  },
  headerCancelBtn: {
    width: 60,
    paddingLeft: 10,
  },

  searchPrompt: {
    textAlign: 'center',
    paddingTop: 10,
  },

  suggestions: {
    marginBottom: 8,
  },
})<|MERGE_RESOLUTION|>--- conflicted
+++ resolved
@@ -55,15 +55,9 @@
         hitSlop={MENU_HITSLOP}
         style={styles.headerMenuBtn}
         accessibilityRole="button"
-<<<<<<< HEAD
         accessibilityLabel="Menu"
         accessibilityHint="Access navigation links and settings">
-        <UserAvatar size={30} avatar={store.me.avatar} />
-=======
-        accessibilityLabel="Back"
-        accessibilityHint="">
         <FontAwesomeIcon icon="bars" size={18} color={pal.colors.textLight} />
->>>>>>> e832352e
       </TouchableOpacity>
       <View
         style={[
