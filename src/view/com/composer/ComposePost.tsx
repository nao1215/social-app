import React, {useEffect, useMemo, useRef, useState} from 'react'
import {observer} from 'mobx-react-lite'
import {
  ActivityIndicator,
  KeyboardAvoidingView,
  SafeAreaView,
  StyleSheet,
  Text,
  TextInput,
  TouchableOpacity,
  View,
  ScrollView,
  Image,
} from 'react-native'
import LinearGradient from 'react-native-linear-gradient'
import {FontAwesomeIcon} from '@fortawesome/react-native-fontawesome'
import {UserAutocompleteViewModel} from '../../../state/models/user-autocomplete-view'
import {UserLocalPhotosModel} from '../../../state/models/user-local-photos'
import {Autocomplete} from './Autocomplete'
import * as Toast from '../util/Toast'
import ProgressCircle from '../util/ProgressCircle'
import {TextLink} from '../util/Link'
import {UserAvatar} from '../util/UserAvatar'
import {useStores} from '../../../state'
import * as apilib from '../../../state/lib/api'
import {ComposerOpts} from '../../../state/models/shell-ui'
import {s, colors, gradients} from '../../lib/styles'
import {detectLinkables} from '../../../lib/strings'
import {openPicker, openCamera} from 'react-native-image-crop-picker'

const MAX_TEXT_LENGTH = 256
const DANGER_TEXT_LENGTH = MAX_TEXT_LENGTH

export const ComposePost = observer(function ComposePost({
  replyTo,
  onPost,
  onClose,
}: {
  replyTo?: ComposerOpts['replyTo']
  onPost?: ComposerOpts['onPost']
  onClose: () => void
}) {
  const store = useStores()
  const textInput = useRef<TextInput>(null)
  const [isProcessing, setIsProcessing] = useState(false)
  const [error, setError] = useState('')
  const [text, setText] = useState('')
  const [photoUris, setPhotoUris] = useState<string[]>([])
  const autocompleteView = useMemo<UserAutocompleteViewModel>(
    () => new UserAutocompleteViewModel(store),
    [],
  )
  const localPhotos = useMemo<UserLocalPhotosModel>(
    () => new UserLocalPhotosModel(store),
    [],
  )

  useEffect(() => {
    autocompleteView.setup()
  })
  useEffect(() => {
    // HACK
    // wait a moment before focusing the input to resolve some layout bugs with the keyboard-avoiding-view
    // -prf
    let to: NodeJS.Timeout | undefined
    if (textInput.current) {
      to = setTimeout(() => {
        textInput.current?.focus()
      }, 250)
    }
    return () => {
      if (to) clearTimeout(to)
    }
  }, [textInput.current])

  useEffect(() => {
    localPhotos.setup()
  }, [])

  const onChangeText = (newText: string) => {
    setText(newText)

    const prefix = extractTextAutocompletePrefix(newText)
    if (typeof prefix === 'string') {
      autocompleteView.setActive(true)
      autocompleteView.setPrefix(prefix)
    } else {
      autocompleteView.setActive(false)
    }
  }
  const onPressCancel = () => {
    onClose()
  }
  const onPressPublish = async () => {
    if (isProcessing) {
      return
    }
    if (text.length > MAX_TEXT_LENGTH) {
      return
    }
    setError('')
    if (text.trim().length === 0) {
      setError('Did you want to say anything?')
      return false
    }
    setIsProcessing(true)
    try {
      const replyRef = replyTo
        ? {uri: replyTo.uri, cid: replyTo.cid}
        : undefined
      await apilib.post(store, text, replyRef, autocompleteView.knownHandles)
    } catch (e: any) {
      console.error(`Failed to create post: ${e.toString()}`)
      setError(
        'Post failed to upload. Please check your Internet connection and try again.',
      )
      setIsProcessing(false)
      return
    }
    onPost?.()
    onClose()
    Toast.show(`Your ${replyTo ? 'reply' : 'post'} has been published`)
  }
  const onSelectAutocompleteItem = (item: string) => {
    setText(replaceTextAutocompletePrefix(text, item))
    autocompleteView.setActive(false)
  }

  const canPost = text.length <= MAX_TEXT_LENGTH
  const progressColor = text.length > DANGER_TEXT_LENGTH ? '#e60000' : undefined

  const textDecorated = useMemo(() => {
    let i = 0
    return detectLinkables(text).map(v => {
      if (typeof v === 'string') {
        return v
      } else {
        return (
          <Text key={i++} style={{color: colors.blue3}}>
            {v.link}
          </Text>
        )
      }
    })
  }, [text])

  return (
    <KeyboardAvoidingView behavior="padding" style={styles.outer}>
      <SafeAreaView style={s.flex1}>
        <View style={styles.topbar}>
          <TouchableOpacity onPress={onPressCancel}>
            <Text style={[s.blue3, s.f18]}>Cancel</Text>
          </TouchableOpacity>
          <View style={s.flex1} />
          {isProcessing ? (
            <View style={styles.postBtn}>
              <ActivityIndicator />
            </View>
          ) : canPost ? (
            <TouchableOpacity onPress={onPressPublish}>
              <LinearGradient
                colors={[gradients.primary.start, gradients.primary.end]}
                start={{x: 0, y: 0}}
                end={{x: 1, y: 1}}
                style={styles.postBtn}>
                <Text style={[s.white, s.f16, s.bold]}>
                  {replyTo ? 'Reply' : 'Post'}
                </Text>
              </LinearGradient>
            </TouchableOpacity>
          ) : (
            <View style={[styles.postBtn, {backgroundColor: colors.gray1}]}>
              <Text style={[s.gray5, s.f16, s.bold]}>Post</Text>
            </View>
          )}
        </View>
        {error !== '' && (
          <View style={styles.errorLine}>
            <View style={styles.errorIcon}>
              <FontAwesomeIcon
                icon="exclamation"
                style={{color: colors.red4}}
                size={10}
              />
            </View>
            <Text style={s.red4}>{error}</Text>
          </View>
        )}
        {replyTo ? (
          <View style={styles.replyToLayout}>
            <UserAvatar
              handle={replyTo.author.handle}
              displayName={replyTo.author.displayName}
              size={50}
            />
            <View style={styles.replyToPost}>
              <TextLink
                href={`/profile/${replyTo.author.handle}`}
                text={replyTo.author.displayName || replyTo.author.handle}
                style={[s.f16, s.bold]}
              />
              <Text style={[s.f16, s['lh16-1.3']]} numberOfLines={6}>
                {replyTo.text}
              </Text>
            </View>
          </View>
        ) : undefined}
<<<<<<< HEAD
        <TextInput
          multiline
          scrollEnabled
          onChangeText={(text: string) => onChangeText(text)}
          placeholder={
            replyTo
              ? 'Write your reply'
              : photoUris.length === 0
              ? "What's up?"
              : 'Add a comment...'
          }
          style={styles.textInput}>
          {textDecorated}
        </TextInput>
        {photoUris.length !== 0 && (
          <View style={styles.selectedImageContainer}>
            {photoUris.length !== 0 &&
              photoUris.map(item => (
                <View
                  style={[
                    styles.selectedImage,
                    photoUris.length === 1
                      ? styles.selectedImage250
                      : photoUris.length === 2
                      ? styles.selectedImage175
                      : styles.selectedImage85,
                  ]}>
                  <TouchableOpacity
                    onPress={() => {
                      setPhotoUris(
                        photoUris.filter(filterItem => filterItem !== item),
                      )
                    }}
                    style={styles.removePhotoButton}>
                    <FontAwesomeIcon
                      icon="xmark"
                      size={16}
                      style={{color: colors.white}}
                    />
                  </TouchableOpacity>

                  <Image
                    style={[
                      styles.selectedImage,
                      photoUris.length === 1
                        ? styles.selectedImage250
                        : photoUris.length === 2
                        ? styles.selectedImage175
                        : styles.selectedImage85,
                    ]}
                    source={{uri: item}}
                  />
                </View>
              ))}
          </View>
        )}
        {localPhotos.photos != null && text === '' && photoUris.length === 0 && (
          <ScrollView
            horizontal
            style={styles.photosContainer}
            showsHorizontalScrollIndicator={false}>
            <TouchableOpacity
              style={[styles.galleryButton, styles.photo]}
              onPress={() => {
                openCamera({multiple: true, maxFiles: 4}).then()
              }}>
              <FontAwesomeIcon
                icon="camera"
                size={24}
                style={{color: colors.blue3}}
              />
            </TouchableOpacity>
            {localPhotos.photos.map(item => (
              <TouchableOpacity
                style={styles.photoButton}
                onPress={() => {
                  setPhotoUris([item.node.image.uri, ...photoUris])
                }}>
                <Image
                  style={styles.photo}
                  source={{uri: item.node.image.uri}}
                />
              </TouchableOpacity>
            ))}
            <TouchableOpacity
              style={[styles.galleryButton, styles.photo]}
              onPress={() => {
                openPicker({multiple: true, maxFiles: 4}).then(items => {
                  setPhotoUris([
                    ...items.reduce(
                      (accum, cur) => accum.concat(cur.sourceURL!),
                      [] as string[],
                    ),
                    ...photoUris,
                  ])
                })
              }}>
              <FontAwesomeIcon
                icon="image"
                style={{color: colors.blue3}}
                size={24}
              />
            </TouchableOpacity>
          </ScrollView>
        )}
        <View style={styles.separator} />
        <View style={[s.flexRow, s.pt10, s.pb10, s.pr5, styles.contentCenter]}>
=======
        <View style={styles.textInputLayout}>
          <UserAvatar
            handle={store.me.handle || ''}
            displayName={store.me.displayName}
            size={50}
          />
          <TextInput
            ref={textInput}
            multiline
            scrollEnabled
            onChangeText={(text: string) => onChangeText(text)}
            placeholder={replyTo ? 'Write your reply' : "What's up?"}
            style={styles.textInput}>
            {textDecorated}
          </TextInput>
        </View>
        <View
          style={[s.flexRow, {alignItems: 'center'}, s.pt10, s.pb10, s.pr5]}>
>>>>>>> b9c9895c
          <View style={s.flex1} />
          <Text style={[s.mr10, {color: progressColor}]}>
            {MAX_TEXT_LENGTH - text.length}
          </Text>
          <View>
            <ProgressCircle
              color={progressColor}
              progress={text.length / MAX_TEXT_LENGTH}
            />
          </View>
        </View>
        <Autocomplete
          active={autocompleteView.isActive}
          items={autocompleteView.suggestions}
          onSelect={onSelectAutocompleteItem}
        />
      </SafeAreaView>
    </KeyboardAvoidingView>
  )
})

const atPrefixRegex = /@([a-z0-9\.]*)$/i
function extractTextAutocompletePrefix(text: string) {
  const match = atPrefixRegex.exec(text)
  if (match) {
    return match[1]
  }
  return undefined
}
function replaceTextAutocompletePrefix(text: string, item: string) {
  return text.replace(atPrefixRegex, `@${item} `)
}

const styles = StyleSheet.create({
  outer: {
    flexDirection: 'column',
    backgroundColor: '#fff',
    padding: 15,
    height: '100%',
  },
  topbar: {
    flexDirection: 'row',
    alignItems: 'center',
    paddingTop: 10,
    paddingBottom: 10,
    paddingHorizontal: 5,
    height: 55,
  },
  postBtn: {
    borderRadius: 20,
    paddingHorizontal: 20,
    paddingVertical: 6,
  },
  errorLine: {
    flexDirection: 'row',
    backgroundColor: colors.red1,
    borderRadius: 6,
    paddingHorizontal: 8,
    paddingVertical: 6,
    marginVertical: 6,
  },
  errorIcon: {
    borderWidth: 1,
    borderColor: colors.red4,
    color: colors.red4,
    borderRadius: 30,
    width: 16,
    height: 16,
    alignItems: 'center',
    justifyContent: 'center',
    marginRight: 5,
  },
  textInputLayout: {
    flexDirection: 'row',
    flex: 1,
    borderTopWidth: 1,
    borderTopColor: colors.gray2,
    paddingTop: 16,
  },
  textInput: {
    flex: 1,
    padding: 5,
    fontSize: 18,
    marginLeft: 8,
  },
  replyToLayout: {
    flexDirection: 'row',
    borderTopWidth: 1,
    borderTopColor: colors.gray2,
    paddingTop: 16,
    paddingBottom: 16,
  },
  replyToPost: {
    flex: 1,
    paddingLeft: 13,
    paddingRight: 8,
  },
  contentCenter: {alignItems: 'center'},
  selectedImageContainer: {
    flex: 10,
    flexDirection: 'row',
  },
  selectedImage: {
    borderRadius: 8,
    margin: 2,
  },
  selectedImage250: {
    width: 250,
    height: 250,
  },
  selectedImage175: {
    width: 175,
    height: 175,
  },
  selectedImage85: {
    width: 85,
    height: 85,
  },
  photosContainer: {
    width: '100%',
    maxHeight: 96,
    padding: 8,
    overflow: 'hidden',
  },
  removePhotoButton: {
    position: 'absolute',
    top: 8,
    right: 8,
    width: 24,
    height: 24,
    borderRadius: 12,
    alignItems: 'center',
    justifyContent: 'center',
    backgroundColor: colors.black,
    zIndex: 1,
  },
  galleryButton: {
    borderWidth: 1,
    borderColor: colors.gray3,
    alignItems: 'center',
    justifyContent: 'center',
  },
  photoButton: {
    width: 75,
    height: 75,
    marginRight: 8,
    borderWidth: 1,
    borderRadius: 16,
    borderColor: colors.gray3,
  },
  photo: {
    width: 75,
    height: 75,
    marginRight: 8,
    borderRadius: 16,
  },
  separator: {
    borderBottomColor: 'black',
    borderBottomWidth: StyleSheet.hairlineWidth,
    width: '110%',
    marginLeft: -16,
  },
})<|MERGE_RESOLUTION|>--- conflicted
+++ resolved
@@ -69,7 +69,9 @@
       }, 250)
     }
     return () => {
-      if (to) clearTimeout(to)
+      if (to) {
+        clearTimeout(to)
+      }
     }
   }, [textInput.current])
 
@@ -205,26 +207,28 @@
             </View>
           </View>
         ) : undefined}
-<<<<<<< HEAD
-        <TextInput
-          multiline
-          scrollEnabled
-          onChangeText={(text: string) => onChangeText(text)}
-          placeholder={
-            replyTo
-              ? 'Write your reply'
-              : photoUris.length === 0
-              ? "What's up?"
-              : 'Add a comment...'
-          }
-          style={styles.textInput}>
-          {textDecorated}
-        </TextInput>
+        <View style={styles.textInputLayout}>
+          <UserAvatar
+            handle={store.me.handle || ''}
+            displayName={store.me.displayName}
+            size={50}
+          />
+          <TextInput
+            ref={textInput}
+            multiline
+            scrollEnabled
+            onChangeText={(text: string) => onChangeText(text)}
+            placeholder={replyTo ? 'Write your reply' : "What's up?"}
+            style={styles.textInput}>
+            {textDecorated}
+          </TextInput>
+        </View>
         {photoUris.length !== 0 && (
           <View style={styles.selectedImageContainer}>
             {photoUris.length !== 0 &&
-              photoUris.map(item => (
+              photoUris.map((item, index) => (
                 <View
+                  key={`selected-image-${index}`}
                   style={[
                     styles.selectedImage,
                     photoUris.length === 1
@@ -278,8 +282,9 @@
                 style={{color: colors.blue3}}
               />
             </TouchableOpacity>
-            {localPhotos.photos.map(item => (
+            {localPhotos.photos.map((item, index) => (
               <TouchableOpacity
+                key={`local-image-${index}`}
                 style={styles.photoButton}
                 onPress={() => {
                   setPhotoUris([item.node.image.uri, ...photoUris])
@@ -313,26 +318,6 @@
         )}
         <View style={styles.separator} />
         <View style={[s.flexRow, s.pt10, s.pb10, s.pr5, styles.contentCenter]}>
-=======
-        <View style={styles.textInputLayout}>
-          <UserAvatar
-            handle={store.me.handle || ''}
-            displayName={store.me.displayName}
-            size={50}
-          />
-          <TextInput
-            ref={textInput}
-            multiline
-            scrollEnabled
-            onChangeText={(text: string) => onChangeText(text)}
-            placeholder={replyTo ? 'Write your reply' : "What's up?"}
-            style={styles.textInput}>
-            {textDecorated}
-          </TextInput>
-        </View>
-        <View
-          style={[s.flexRow, {alignItems: 'center'}, s.pt10, s.pb10, s.pr5]}>
->>>>>>> b9c9895c
           <View style={s.flex1} />
           <Text style={[s.mr10, {color: progressColor}]}>
             {MAX_TEXT_LENGTH - text.length}
